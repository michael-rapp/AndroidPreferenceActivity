# AndroidPreferenceActivity - RELEASE NOTES

<<<<<<< HEAD
=======
## Version 4.0.0 (Oct. 28th 2015)

A major release, which introduces the following changes:

- An customizable elevation has been added to a `PreferenceActivity`'s toolbar on smartphones, as well as on tablet devices.
- The design of the `PreferenceActivity` on tablets has been reworked. A `CardView` is now used to show the currently active fragment. If you prefer the previous style of the activity, you can continue to use the 3.x.x-development branch. Critical bugfixes (not upcoming new features) are planned to be ported back to this branch.  

>>>>>>> 0850a728
## Version 3.0.0 (Oct. 22th 2015)

A major release, which introduces the following changes:

- The project has been migrated from the legacy Eclipse ADT folder structure to Android Studio. It now uses the Gradle build system and the library as well as the example app are contained by one single project.
- The library can now be added to Android apps using the Gradle dependency `com.github.michael-rapp:android-preference-activity:3.0.0` (https://github.com/michael-rapp/AndroidPreferenceActivity/issues/7)

## Version 2.2.1 (Sept. 10th 2015)

A bugfix release, which fixes the following issue:

- https://github.com/michael-rapp/AndroidPreferenceActivity/issues/10

## Version 2.2.0 (June 3rd 2015)

A feature release, which introduces the following changes:

- The signatures of the methods of the class `WizardListener` have been changed. Instances of the class `Bundle` are now only used as return values, when the activity is not about to be closed. Additionally, `Bundle` instances, which contain the arguments of the currently shown fragment, are now passed to each method as a parameter.

## Version 2.1.1 (June 1st 2015)

A minor release, which provides the following changes:

- It is now possible to add listeners to the class `PreferenceActivity`, which are notified, when the currently shown preference fragment changes.

## Version 2.1.0 (May 31th 2015)

A feature release, which introduces the following changes:

- It is now possible to pass parameters within a `Bundle` from one fragment of a wizard to an other. Therefore the method signatures of the interface `WizardListener` have been changed.
- Fragment transitions are now properly handled, when multiple instances of the same class are used as the preference headers' fragments.
- Added the layout `R.layout.preference_child`, which can be used as as preference's layout, if a left indent should be added. May be useful for creating hierarchical preference screens together with the `android.dependency` attribute.
- Added a `FrameLayout` to the `PreferenceActivity`. It can be accessed by using the ID `R.id.preference_activity_frame_layout`. Additionally, `getFrameLayout`-methods have been added to allow referencing a `PreferenceActivity`'s, respectively a `PreferenceFragment`'s, frame layout.
- The issue https://github.com/michael-rapp/AndroidPreferenceActivity/issues/9 has been solved. The library now relies on the AppCompat v7 revision 22 support library. Revision 21 is not supported anymore.

## Version 2.0.8 (Apr. 19th 2015)

A bugfix release, which fixes the following issues:

- The `FrameLayout` of a `PreferenceFragment` can now be accessed using the ID `R.id.preference_fragment_frame_layout`.
- API level 22 is now used.

## Version 2.0.7 (Feb. 7th 2015)

A bugfix release, which fixes the following issues:

- https://github.com/michael-rapp/AndroidPreferenceActivity/issues/8

## Version 2.0.6 (Nov. 16th 2014)

A bugfix release, which fixes the following issues:

- Changed the appearance of the dialog's buttons to be identically on Lollipop-devices, as well as on pre-Lollipop devices.

## Version 2.0.5 (Nov. 12th 2014)

A bugfix release, which fixes the following issues:

- https://github.com/michael-rapp/AndroidPreferenceActivity/issues/6

## Version 2.0.4 (Nov. 11th 2014)

A minor release, which provides the following changes:

- The texts of buttons are not bold anymore.

## Version 2.0.3 (Nov. 5th 2014)

A minor release, which provides the following changes:

- Added a dimen resource, which specifies the height of the large toolbar.
- Added the possibility to register a listener, which is notified about a `HideViewOnScrollAnimation`'s internal state.

## Version 2.0.2 (Nov. 5th 2014)

A minor release, which provides the following changes:

- The minimum height and the vertical padding of a preference have been changed.

## Version 2.0.1 (Nov. 5th 2014)

A bugfix release, which fixes the following issues:

- https://github.com/michael-rapp/AndroidPreferenceActivity/issues/4
- https://github.com/michael-rapp/AndroidPreferenceActivity/issues/5

## Version 2.0.0 (Nov. 4th 2014)

A major release, which introduces the following features:

- The UI has been re-designed according to the Android 5 "Material Design" guidelines. To provide Material Design even on pre-Lollipop devices (API level less than 21), the AppCompat v7 revision 21 support library is used.
- The methods to set/retrieve shadow widths and colors have been replaced by according methods, which allow to set/retrieve elevations like used by the Android SDK 21.
- Added style attributes, which allow easier customizing of a `PreferenceFragment`'s appearance from within a theme.
- The button bar, which contains the button, which allows to restore the default values of a `PreferenceFragment`'s preferences, is now animated to become hidden when the user scrolls downwards and to become shown when the user scrolls upwards.

## Version 1.2.1 (Oct. 25th 2014)

A bugfix release, which fixes the following issues:

- https://github.com/michael-rapp/AndroidPreferenceActivity/issues/2
- https://github.com/michael-rapp/AndroidPreferenceActivity/issues/3

## Version 1.2.0 (Oct. 25th 2014)

A feature release, which introduces the following functionalities:

- The interface `RestoreDefaultsListener` does now provide an additional method, which allows to determine whether a single preference's default value should be restored, or not. This functionality replaces the methods to manage a black list and to specify, whether disabled preferences should be restored, which have been offered previously by the class `PreferenceFragment`.
- Added a method to the interface `RestoreDefaultsListener`, which is invoked, when a preference's default value has been restored.

## Version 1.1.2 (Oct. 24th 2014)

A bugfix release, which fixes the following issue:

- https://github.com/michael-rapp/AndroidPreferenceActivity/issues/1

## Version 1.1.1 (Oct. 24th 2014)

A minor release, which provides the following changes:

- Added a black list to the class `PreferenceFragment`, which allows to specify the keys of the preferences, whose default values should not be restored.

## Version 1.1.0 (Oct. 23th 2014)

A feature release, which introduces the following functionalities:

- The library does now provide a class, which is extended from the Android SDK's built-in `PreferenceFragment`. This class allows to show a button, which may be used to restore the default values of the fragment's preferences.

## Version 1.0.1 (Oct. 21th 2014)

A minor release, which provides the following changes:

- Added a public inner class, which implements the interface `android.os.parcelable.Creator` to the class `PreferenceHeader` in order to allow creating instances from a `Parcel`.
- Prepared for Android 5.0 (API level 21).

## Version 1.0.0 (Oct. 19th 2014)

The first stable release, which provides an activity, an alternative implementation of the Android SDK's built-in `PreferenceActivity`. The implementation initially provides the following features:
	
- The activity's navigation allows to show preference headers, which categorize the preferences of a `PreferenceFragment`. Furthermore, regular Fragments can be shown. Besides a title, the preference headers may contain an icon and a summary and it is possible to launch an intent when a header is selected.
- The activity's preference headers can be defined via XML resources, which are compatible to the ones used to initialize the Android SDK's built-in `PreferenceActivity`. Alternatively, the preference headers can be added or removed dynamically at runtime, which causes the current selected preference header to be adapted automatically.
- The activity provides methods, which easily allow to access its child views in order to manipulate their appearance. For the most common manipulations even dedicated methods are provided.
- The library allows to override the behavior of the action bar's back button in order to use it for navigating on devices with a small screen.
- It is possible to launch the activity using an intent, which specifies the preference header, which should be initially selected. Such an intent also allows to hide the navigation.
- By specifying appropriate intent extras, it is also possible to use the activity as a wizard, which provides an alternative navigation, which allows to navigate from one step of the wizard to an other. The navigation can be observed and influenced by implementing and registering an appropriate listener.
- The activity is visually-consistent with Android's built-in `PreferenceActivity`.<|MERGE_RESOLUTION|>--- conflicted
+++ resolved
@@ -1,7 +1,5 @@
 # AndroidPreferenceActivity - RELEASE NOTES
 
-<<<<<<< HEAD
-=======
 ## Version 4.0.0 (Oct. 28th 2015)
 
 A major release, which introduces the following changes:
@@ -9,7 +7,6 @@
 - An customizable elevation has been added to a `PreferenceActivity`'s toolbar on smartphones, as well as on tablet devices.
 - The design of the `PreferenceActivity` on tablets has been reworked. A `CardView` is now used to show the currently active fragment. If you prefer the previous style of the activity, you can continue to use the 3.x.x-development branch. Critical bugfixes (not upcoming new features) are planned to be ported back to this branch.  
 
->>>>>>> 0850a728
 ## Version 3.0.0 (Oct. 22th 2015)
 
 A major release, which introduces the following changes:
